
import os
import sys
import json
import gzip

import pandas as pd
import numpy as np
from nameparser import HumanName
import unicodedata

# determine if we are loading from a jupyter notebook (to make pretty progress bars)
if 'ipykernel' in sys.modules:
    from tqdm.notebook import tqdm
else:
    from tqdm import tqdm

from pyscisci.datasource.readwrite import load_preprocessed_data, load_int, load_float
from pyscisci.database import BibDataBase



class MAG(BibDataBase):
    """
    Base class for Microsoft Academic Graph interface.

    The MAG comes structured into three folders: mag, advanced, nlp.
    Explain downloading etc.

    """

<<<<<<< HEAD
    def __init__(self, path2database = '', keep_in_memory = False, show_progress=False):
=======
    def __init__(self, path2database = '', keep_in_memory = False, show_progress=True):
>>>>>>> 6d1c212f

        self.path2database = path2database
        self.keep_in_memory = keep_in_memory
        self.show_progress = show_progress

        self._affiliation_df = None
        self._pub_df = None
        self._journal_df = None
        self._author_df = None
        self._pub2year = None
        self._pub2ref_df = None
        self._pub2refnoself_df = None
        self._author2pub_df = None
        self._paa_df = None
        self._pub2field_df = None
        self._fieldinfo_df = None

        self.PublicationIdType = int
        self.AffiliationIdType = int
        self.AuthorIdType = int

    def preprocess(self, dflist = None, show_progress=True):
        """
        Bulk preprocess the MAG raw data.

        Parameters
        ----------
        :param dflist: list, default None
            The list of DataFrames to preprocess.  If None, all MAG DataFrames are preprocessed.

        :param show_progress: bool, default True
            Show progress with processing of the data.

        """
        if dflist is None:
            dflist = ['affiliation', 'author', 'publication', 'reference', 'publicationauthoraffiliation', 'fields']

        if 'affiliation' in dflist:
            self.parse_affiliations(preprocess = True, show_progress=show_progress)

        if 'author' in dflist:
            self.parse_authors(preprocess = True, show_progress=show_progress)

        if 'publication' in dflist:
            self.parse_publications(preprocess = True, show_progress=show_progress)

        if 'reference' in dflist:
            self.parse_references(preprocess = True, show_progress=show_progress)

        if 'publicationauthoraffiliation' in dflist:
            self.parse_publicationauthoraffiliation(preprocess = True, show_progress=show_progress)

        if 'fields' in dflist:
            self.parse_fields(preprocess=True, show_progress=show_progress)

    def download_from_source(self):
        #TODO: Error Raising when database isnt defined
        raise NotImplementedError("ToDo")

    def parse_affiliations(self, preprocess=True, show_progress=True):
        """
        Parse the MAG Affilation raw data.

        Parameters
        ----------
        :param preprocess: bool, default True
            Save the processed data in new DataFrames.

        :param show_progress: bool, default True
            Show progress with processing of the data.


        Returns
        ----------
        DataFrame
            Affiliation DataFrame.
        """

        affil_int_columns = [0, 7, 8]
        affil_str_columns = [3, 4, 5, 6]
        affil_float_columns = [9, 10]

        affil_column_names = ['AffiliationId', 'NumberPublications', 'NumberCitations', 'FullName', 'GridId', 'OfficialPage', 'WikiPage', 'Latitude', 'Longitude']

        file_name = os.path.join(self.path2database, 'mag', 'Affiliations.txt')

        affiliation_info = []
        with tqdm(total=os.path.getsize(file_name), unit='iB', unit_scale=True, desc='Affiliations', leave=True, disable=not show_progress) as pbar:
            with open(file_name, 'r') as infile:
                for line in infile:
                    sline = line.replace('\n', '').split('\t')
                    affline = [load_int(sline[i]) for i in affil_int_columns]
                    affline += [sline[i] for i in affil_str_columns]
                    affline += [load_float(sline[i]) for i in affil_float_columns]
                    affiliation_info.append(affline)

                    # update progress bar
                    pbar.update(sys.getsizeof(line))

        aff_df = pd.DataFrame(affiliation_info, columns = affil_column_names)

        if preprocess:
            if not os.path.exists(os.path.join(self.path2database, 'affiliation')):
                os.mkdir(os.path.join(self.path2database, 'affiliation'))
            aff_df.to_hdf(os.path.join(self.path2database, 'affiliation', 'affiliation0.hdf'), key = 'affiliation', mode = 'w')

        return aff_df

    def parse_authors(self, preprocess = False, process_name = True, num_file_lines = 5*10**6, show_progress=True):
        """
        Parse the MAG Author raw data.

        Parameters
        ----------
        :param preprocess: bool, default True
            Save the processed data in new DataFrames.

        :param process_name: bool, default True
            If True, then when processing the raw file, the package `NameParser <https://nameparser.readthedocs.io/en/latest/>`_
            will be used to split author FullNames.

        :param num_file_lines: int, default 5*10**6
            The processed data will be saved into smaller DataFrames, each with `num_file_lines` rows.

        :param show_progress: bool, default True
            Show progress with processing of the data.

        Returns
        ----------
        DataFrame
            Author DataFrame.
        """

        author_int_columns = [0, 4, 5, 6]

        author_column_names = ['AuthorId', 'LastKnownAffiliationId', 'NumberPublications', 'NumberCitations', 'FullName']
        if process_name:
            author_column_names += ['LastName', 'FirstName', 'MiddleName']


        if preprocess:
            if not os.path.exists(os.path.join(self.path2database, 'author')):
                os.mkdir(os.path.join(self.path2database, 'author'))

        file_name = os.path.join(self.path2database, 'mag', 'Authors.txt')

        iauthor = 0
        ifile = 0
        authorinfo = []
        with tqdm(total=os.path.getsize(file_name), unit='iB', unit_scale=True, desc='Authors', disable=not show_progress, leave=True) as pbar:
            with open(file_name, 'r') as infile:

                for line in infile:

                    # split the line and keep only the relevant columns
                    sline = line.split('\t')
                    adata = [load_int(sline[ip]) for ip in author_int_columns] + [sline[2]]

                    # process the first, middle, and last names for the author
                    if process_name:
                        hname = HumanName(unicodedata.normalize('NFD', sline[2]))
                        adata += [hname.last, hname.first, hname.middle]

                    authorinfo.append(adata)
                    iauthor += 1

                    # update progress bar
                    pbar.update(sys.getsizeof(line))

                    # time to save
                    if preprocess and iauthor % num_file_lines == 0:
                        pd.DataFrame(authorinfo, columns = author_column_names).to_hdf(
                            os.path.join(self.path2database, 'author', 'author{}.hdf'.format(ifile)),
                                                                                    key = 'author', mode = 'w')

                        ifile += 1
                        authorinfo = []

                author_df = pd.DataFrame(authorinfo, columns = author_column_names)
                if preprocess:
                    author_df.to_hdf(os.path.join(self.path2database, 'author', 'author{}.hdf'.format(ifile)),
                                                                                key = 'author', mode = 'w')

        return author_df

    def parse_publications(self, preprocess = True, num_file_lines=5*10**6, preprocess_dicts = True, show_progress=True):
        """
        Parse the MAG Publication and Journal raw data.

        Parameters
        ----------
        :param preprocess: bool, default True
            Save the processed data in new DataFrames.

        :param num_file_lines: int, default 5*10**6
            The processed data will be saved into smaller DataFrames, each with `num_file_lines` rows.

        :param preprocess_dicts: bool, default True
            Save the processed Year and DocType data as dictionaries.

        :param show_progress: bool, default True
            Show progress with processing of the data.

        Returns
        ----------
        DataFrame
            Publication DataFrame.
        """

        # first do the journal information
        journal_str_col = [2, 4, 5, 6]
        journal_column_names = ['JournalId', 'FullName', 'Issn', 'Publisher', 'Webpage']

        if preprocess:
            if not os.path.exists(os.path.join(self.path2database, 'journal')):
                os.mkdir(os.path.join(self.path2database, 'journal'))

        file_name = os.path.join(self.path2database, 'mag', 'Journals.txt')

        journal_info = []
        with tqdm(total=os.path.getsize(file_name), unit='iB', unit_scale=True, desc='Journals', leave=True, disable=not show_progress) as pbar:
            with open(os.path.join(self.path2database, 'mag', 'Journals.txt'), 'r') as infile:
                for line in infile:
                    # split the line and keep only the relevant columns
                    sline = line.replace('\n', '').split('\t')
                    jline = [load_int(sline[0])] + [sline[i] for i in journal_str_col]
                    journal_info.append(jline)

                    # update progress bar
                    pbar.update(sys.getsizeof(line))

        journal_df = pd.DataFrame(journal_info, columns = journal_column_names)
        if preprocess:
            journal_df.to_hdf(os.path.join(self.path2database, 'journal', 'journal.hdf'), key = 'journal', mode = 'w')

        #now lets do the publication information

        doctype = {'Journal': 'j', 'Book':'b', '':'', 'BookChapter':'bc', 'Conference':'c', 'Dataset':'d', 'Patent':'p', 'Repository':'r'}

        pub_int_columns = [0, 7, 10, 21]
        pub_str_columns = [2, 4, 8, 13, 14]
        pub_column_names = ['PublicationId', 'Year', 'JournalId', 'FamilyId',  'Doi', 'Title', 'Date', 'Volume', 'Issue', 'DocType']

        if preprocess:
            if not os.path.exists(os.path.join(self.path2database, 'publication')):
                os.mkdir(os.path.join(self.path2database, 'publication'))

        file_name = os.path.join(self.path2database, 'mag', 'Papers.txt')

        ipub = 0
        ifile = 0
        pubinfo = []

        pub2year = {}
        pub2doctype = {}
        with tqdm(total=os.path.getsize(file_name), unit='iB', unit_scale=True, desc='Publications', leave=True, disable=not show_progress) as pbar:
            with open(file_name, 'r') as infile:
                for line in infile:
                    # split the line and keep only the relevant columns
                    sline = line.replace('\n', '').split('\t')
                    pline = [load_int(sline[ip]) for ip in pub_int_columns] + [sline[ip] for ip in pub_str_columns] + [doctype[sline[3]]]
                    pub2year[pline[0]] = pline[1]
                    if doctype[sline[3]] != '':
                        pub2doctype[pline[0]] = doctype[sline[3]]

                    pubinfo.append(pline)
                    ipub += 1

                    # update progress bar
                    pbar.update(sys.getsizeof(line))

                    if preprocess and ipub % num_file_lines == 0:
                            pd.DataFrame(pubinfo, columns = pub_column_names).to_hdf(
                                os.path.join(self.path2database, 'publication', 'publication{}.hdf'.format(ifile)),
                                                                                        key = 'publication', mode = 'w')

                            ifile += 1
                            pubinfo = []

            pub_df = pd.DataFrame(pubinfo, columns = pub_column_names)
            if preprocess:
                pub_df.to_hdf(os.path.join(self.path2database, 'publication', 'publication{}.hdf'.format(ifile)),
                                                                                key = 'publication', mode = 'w')

                if preprocess_dicts:
                    with gzip.open(os.path.join(self.path2database, 'pub2year.json.gz'), 'w') as outfile:
                        outfile.write(json.dumps(pub2year).encode('utf8'))

                    with gzip.open(os.path.join(self.path2database, 'pub2doctype.json.gz'), 'w') as outfile:
                        outfile.write(json.dumps(pub2doctype).encode('utf8'))

        return pub_df


    def parse_references(self, preprocess = False, num_file_lines=10**7, show_progress=True):
        """
        Parse the MAG References raw data.

        Parameters
        ----------
        :param preprocess: bool, default True
            Save the processed data in new DataFrames.

        :param num_file_lines: int, default 10**7
            The processed data will be saved into smaller DataFrames, each with `num_file_lines` rows.

        :param show_progress: bool, default True
            Show progress with processing of the data.

        Returns
        ----------
        DataFrame
            Pub2Ref DataFrame.
        """
        if preprocess:
            if not os.path.exists(os.path.join(self.path2database, 'pub2ref')):
                os.mkdir(os.path.join(self.path2database, 'pub2ref'))

        file_name = os.path.join(self.path2database, 'mag', 'PaperReferences.txt')

        iref = 0
        ifile = 0
        pub2ref_info = []
        with tqdm(total=os.path.getsize(file_name), unit='iB', unit_scale=True, unit_divisor=1024, desc='References', leave=True, disable=not show_progress) as pbar:
            with open(file_name, 'r') as infile:
                for line in infile:
                    # split the line and keep only the relevant columns
                    sline = line.replace('\n', '').split('\t')
                    pub2ref_info.append([load_int(sline[ip]) for ip in range(2)])
                    iref += 1

                    # update progress bar
                    pbar.update(sys.getsizeof(line))

                    if preprocess and iref % num_file_lines == 0:
                        pd.DataFrame(pub2ref_info, columns = ['CitingPublicationId', 'CitedPublicationId']).to_hdf(
                            os.path.join(self.path2database, 'pub2ref', 'pub2ref{}.hdf'.format(ifile)),
                                                                                    key = 'pub2ref', mode = 'w')

                        ifile += 1
                        pub2ref_info = []

        pub2ref_df = pd.DataFrame(pub2ref_info, columns = ['CitingPublicationId', 'CitedPublicationId'])

        if preprocess:
            pub2ref_df.to_hdf(os.path.join(self.path2database, 'pub2ref', 'pub2ref{}.hdf'.format(ifile)),
                                                                            key = 'pub2ref', mode = 'w')

        return pub2ref_df

    def parse_publicationauthoraffiliation(self, preprocess = False, num_file_lines=10**7, show_progress=True):
        """
        Parse the MAG PublicationAuthorAffiliation raw data.

        Parameters
        ----------
        :param preprocess: bool, default True
            Save the processed data in new DataFrames.

        :param num_file_lines: int, default 10**7
            The processed data will be saved into smaller DataFrames, each with `num_file_lines` rows.

        :param show_progress: bool, default True
            Show progress with processing of the data.

        Returns
        ----------
        DataFrame
            PublicationAuthorAffiliation DataFrame.
        """
        pubauthaff_int_columns = [0, 1, 2, 3]
        pubauthaff_str_columns = [4, 5]
        pub_column_names = ['PublicationId', 'AuthorId', 'AffiliationId', 'AuthorSequence',  'OrigAuthorName', 'OrigAffiliationName']

        if preprocess:
            if not os.path.exists(os.path.join(self.path2database, 'publicationauthoraffiliation')):
                os.mkdir(os.path.join(self.path2database, 'publicationauthoraffiliation'))

        file_name = os.path.join(self.path2database, 'mag', 'PaperAuthorAffiliations.txt')

        iref = 0
        ifile = 0
        pubauthaff_info = []
        with tqdm(total=os.path.getsize(file_name), unit='iB', unit_scale=True, desc='PaperAuthorAffiliations', leave=True, disable=not show_progress) as pbar:
            with open(file_name, 'r') as infile:
                for line in infile:
                    sline = line.replace('\n', '').split('\t')
                    pubauthaff_info.append([load_int(sline[ip]) for ip in pubauthaff_int_columns] + [sline[ip] if len(sline) > ip else '' for ip in pubauthaff_str_columns ])
                    iref += 1

                    # update progress bar
                    pbar.update(sys.getsizeof(line))

                    if preprocess and iref % num_file_lines == 0:
                        pd.DataFrame(pubauthaff_info, columns = pub_column_names).to_hdf(
                            os.path.join(self.path2database, 'publicationauthoraffiliation', 'publicationauthoraffiliation{}.hdf'.format(ifile)),
                                                                                    key = 'publicationauthoraffiliation', mode = 'w')

                        ifile += 1
                        pubauthaff_info = []


        paa_df = pd.DataFrame(pubauthaff_info, columns = pub_column_names)
        if preprocess:
            paa_df.to_hdf(os.path.join(self.path2database, 'publicationauthoraffiliation', 'publicationauthoraffiliation{}.hdf'.format(ifile)),
                                                                        key = 'publicationauthoraffiliation', mode = 'w')
        return paa_df

    def parse_fields(self, preprocess = False, num_file_lines=10**7, show_progress=True):
        """
        Parse the MAG Paper Field raw data.

        Parameters
        ----------
        :param preprocess: bool, default True
            Save the processed data in new DataFrames.

        :param num_file_lines: int, default 10**7
            The processed data will be saved into smaller DataFrames, each with `num_file_lines` rows.

        :param show_progress: bool, default True
            Show progress with processing of the data.

        Returns
        ----------
        DataFrame
            Pub2Field DataFrame.
        """
        field2get = [0, 5, 6]
        fieldnames = ['FieldId', 'FieldLevel', 'NumberPublications', 'FieldName']

        if preprocess:
            if not os.path.exists(os.path.join(self.path2database, 'fieldinfo')):
                os.mkdir(os.path.join(self.path2database, 'fieldinfo'))

        fieldinfo = []
        with open(os.path.join(self.path2database, 'advanced', 'FieldsOfStudy.txt'), 'r') as infile:

            for line in infile:
                sline = line.split('\t')
                fielddata = [load_int(sline[ip]) for ip in field2get] + [sline[2]]
                fieldinfo.append(fielddata)

        field_df = pd.DataFrame(fieldinfo, columns = fieldnames)
        if preprocess:
            field_df.to_hdf(os.path.join(self.path2database, 'fieldinfo', 'fieldinfo0.hdf'), key = 'field', mode = 'w')


        # and now do pub2field
        paperfields = [0, 1]
        paperfieldnames = ['PublicationId', 'FieldId']

        if preprocess:
            if not os.path.exists(os.path.join(self.path2database, 'pub2field')):
                os.mkdir(os.path.join(self.path2database, 'pub2field'))

        file_name = os.path.join(self.path2database, 'advanced', 'PaperFieldsOfStudy.txt')

        ipaper = 0
        ifile = 0
        fieldinfo = []
        with tqdm(total=os.path.getsize(file_name), unit='iB', unit_scale=True, desc='PaperFieldsOfStudy', leave=True, disable=not show_progress) as pbar:
            with open(file_name, 'r') as infile:

                for line in infile:
                    sline = line.split('\t')
                    fielddata = [int(sline[ip]) for ip in paperfields]
                    fieldinfo.append(fielddata)
                    ipaper += 1

                    # update progress bar
                    pbar.update(sys.getsizeof(line))

                    if preprocess and ipaper % num_file_lines == 0:
                        pd.DataFrame(fieldinfo, columns = paperfieldnames).to_hdf(
                            os.path.join(self.path2database, 'pub2field', 'pub2field' + str(ifile) + '.hdf'),
                                                                                    key = 'pub2field', mode = 'w')

                        ifile += 1
                        fieldinfo = []

        pub2field_df = pd.DataFrame(fieldinfo, columns = paperfieldnames)
        if preprocess:
            pub2field_df.to_hdf(os.path.join(self.path2database, 'pub2field', 'pub2field' + str(ifile) + '.hdf'),
                                                                                key = 'pub2field', mode = 'w')
        return pub2field_df

<|MERGE_RESOLUTION|>--- conflicted
+++ resolved
@@ -29,11 +29,7 @@
 
     """
 
-<<<<<<< HEAD
-    def __init__(self, path2database = '', keep_in_memory = False, show_progress=False):
-=======
     def __init__(self, path2database = '', keep_in_memory = False, show_progress=True):
->>>>>>> 6d1c212f
 
         self.path2database = path2database
         self.keep_in_memory = keep_in_memory
