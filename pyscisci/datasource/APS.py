import os
import sys
import json
import gzip
import zipfile

import pandas as pd
import numpy as np
from nameparser import HumanName
import requests
from lxml import etree

# determine if we are loading from a jupyter notebook (to make pretty progress bars)
if 'ipykernel' in sys.modules:
    from tqdm.notebook import tqdm
else:
    from tqdm import tqdm

from pyscisci.datasource.readwrite import load_preprocessed_data, load_int, load_float, load_html_str
from pyscisci.database import BibDataBase

class APS(BibDataBase):
    """
    Base class for APS interface.

    The APS comes as a single xml file.

    You must request usage through their website: https://journals.aps.org/datasets

    """

    def __init__(self, path2database = '', keep_in_memory = False, show_progress=True):

        self.path2database = path2database
        self.keep_in_memory = keep_in_memory
<<<<<<< HEAD
        self.show_progress = True
=======
        self.show_progress = show_progress
>>>>>>> 6d1c212f

        self._affiliation_df = None
        self._pub_df = None
        self._journal_df = None
        self._author_df = None
        self._pub2year = None
        self._pub2ref_df = None
        self._pub2refnoself_df = None
        self._author2pub_df = None
        self._paa_df = None
        self._pub2field_df=None
        self._fieldinfo_df=None

        self.PublicationIdType = int
        self.AffiliationIdType = int
        self.AuthorIdType = str


    def preprocess(self, archive_year=2019, pubid2int=False, metadata_archive=None, citation_archive=None, show_progress=True):
        """
        Bulk preprocess the APS raw data.

        """
        if metadata_archive is None:
            metadata_archive = 'aps-dataset-metadata-{}.zip'.format(archive_year)

        self.parse_publications(preprocess=True, preprocess_dicts=True, pubid2int=pubid2int,
            archive_name = metadata_archive, show_progress=show_progress)

        if citation_archive is None:
            citation_archive = 'aps-dataset-citations-{}.zip'.format(archive_year)

        self.parse_references(preprocess=True, pubid2int=pubid2int, archive_name=citation_archive, show_progress=show_progress)



    def download_from_source(self):

        import webbrowser
        webbrowser.open("https://journals.aps.org/datasets")

        raise NotImplementedError("APS is shared by request from the American Physical Society.  Contact APS to download the source files.")


    def parse_affiliations(self, preprocess = False, show_progress=False):
        raise NotImplementedError("APS is stored as a json archive.  Run preprocess to parse the archive.")

    def parse_authors(self, preprocess = False, process_name = True, num_file_lines = 5*10**6, show_progress=False):
        raise NotImplementedError("APS does not contain disambiguated author information.")

    def parse_publications(self, preprocess=False, preprocess_dicts=True, pubid2int=False,
        archive_name = 'aps-dataset-metadata-2019.zip', show_progress=False):

        archive = zipfile.ZipFile(os.path.join(self.path2database, archive_name), 'r')
        metadata_files = [fname for fname in archive.namelist() if 'aps-dataset-metadata' in fname and '.json' in fname]

        # check that the archive concatins the expected directory
        if len(metadata_files) > 0:

            if preprocess:
                if not os.path.exists(os.path.join(self.path2database, 'publication')):
                    os.mkdir(os.path.join(self.path2database, 'publication'))

                if not os.path.exists(os.path.join(self.path2database, 'journal')):
                    os.mkdir(os.path.join(self.path2database, 'journal'))

                if not os.path.exists(os.path.join(self.path2database, 'affiliation')):
                    os.mkdir(os.path.join(self.path2database, 'affiliation'))

                if not os.path.exists(os.path.join(self.path2database, 'publicationauthoraffiliation')):
                    os.mkdir(os.path.join(self.path2database, 'publicationauthoraffiliation'))

                if not os.path.exists(os.path.join(self.path2database, 'pub2field')):
                    os.mkdir(os.path.join(self.path2database, 'pub2field'))

                if not os.path.exists(os.path.join(self.path2database, 'fieldinfo')):
                    os.mkdir(os.path.join(self.path2database, 'fieldinfo'))


            journal_dict = {}
            journal_column_names = ['JournalId', 'FullName', 'AbbreviatedName', 'Publisher']

            pub_column_names = ['PublicationId', 'Title', 'Date', 'Year', 'Doi', 'JournalId', 'Volume', 'Issue', 'PageStart', 'PageEnd', 'DocType', 'TeamSize']

            pub_df = []
            pub2year = {}
            pub2doctype = {}
            pub2int = {}
            ipub = 0
            if pubid2int:
                pubintcol = ['PublicationId']
            else:
                pubintcol = []

            iaff = 0
            affil_dict = {}
            paa_df = []

            field_dict = {}
            pub2field_df = []

            for fname in tqdm(metadata_files, desc='aps-metadata', leave=True, disable=not show_progress):
                # load pub json
                pubjson = json.loads(archive.read(fname).decode('utf-8'))
                ipub += 1

                # start parsing publication information
                if pubid2int:
                    pubid = ipub
                    pub2int[pubjson.get('id', '')] = pubid
                else:
                    pubid = pubjson.get('id', '')
                pubinfo = [pubid]
                pubinfo.append(pubjson.get('title', {}).get('value', ''))
                pubinfo.append(pubjson.get('date', ''))
                pubinfo.append(load_int(pubjson.get('date', '').split('-')[0]))
                pub2year[pubid] = pubinfo[-1]
                pubinfo.append(pubjson.get('id', ''))

                # journal of publication
                journalid = pubjson.get('journal', {}).get('id', '')
                pubinfo.append(journalid)
                pubinfo.append(load_int(pubjson.get('volume', {}).get('number', '')))
                pubinfo.append(load_int(pubjson.get('issue', {}).get('number', '')))

                # add pagenumber info
                pubinfo.append(load_int(pubjson.get('pageStart', '')))
                if not pubjson.get('pageEnd', None) is None:
                    pubinfo.append(load_int(pubjson.get('pageEnd', '')))
                elif not (pubjson.get('numPages', None) is None or pubjson.get('pageStart', None) is None):
                    pubinfo.append(pubinfo[-1] + load_int(pubjson.get('numPages', '')))
                else:
                    pubinfo.append(None)

                # add the doctype
                pubinfo.append(pubjson.get('articleType', ''))
                pub2doctype[pubid] = pubinfo[-1]

                # calculate TeamSize
                pubinfo.append(len(pubjson.get('authors', [])))

                # finish publication infor
                pub_df.append(pubinfo)

                # check if we need to save journal information
                if journal_dict.get(journalid, None) is None:
                    journal_dict[journalid] = pubjson.get('journal', {})
                    journal_dict[journalid]['Publisher'] = pubjson.get('rights', {}).get('copyrightHolders', [{'name':''}])[0].get('name', '')

                # start parsing affiliation information
                pub_affid_map = {}
                for pubaffdict in pubjson.get('affiliations', []):
                    # check if the affiliation has been used before (only using string match)
                    # ToDo: add disambigation
                    if affil_dict.get(pubaffdict.get('name', ''), None) is None:
                        affil_dict[pubaffdict.get('name', '')] = iaff
                        iaff += 1

                    # map the affiliation to the AffiliationId
                    pub_affid_map[pubaffdict.get('id', '')] = affil_dict[pubaffdict.get('name', '')]

                authorseq = 1
                # now start parsing author information
                for authordict in pubjson.get('authors', []):
                    for affid in authordict.get('affiliationIds', [None]):
                        paa_df.append([pubid, authordict.get('name', ''), pub_affid_map.get(affid, None), authorseq])

                    authorseq += 1


                # now do the subject classifications
                for subjectdict in pubjson.get('classificationSchemes', {}).get('subjectAreas', []):
                    pub2field_df.append([pubid, subjectdict.get('id', None)])

                    if field_dict.get(subjectdict.get('id', None), None) is None:
                        field_dict[subjectdict.get('id', None)] = subjectdict.get('label', None)

                # ToDo: parse concepts

            if show_progress:
                print("Parsing Complete\nSaving Publication DataFrames")

            pub_df = pd.DataFrame(pub_df, columns = pub_column_names)
            for intcol in pubintcol + ['Year']:
                pub_df[intcol] = pub_df[intcol].astype(int)

            journal_rename_dict = {'name':'FullName', 'id':'JournalId', 'abbreviatedName':'AbbreviatedName'}
            journal_df = pd.DataFrame(journal_dict.values()).rename(columns=journal_rename_dict)

            affiliation_df = pd.DataFrame([[affid, name] for name, affid in affil_dict.items()], columns = ['AffiliationId', 'Address'])

            paa_df = pd.DataFrame(paa_df, columns = ['PublicationId', 'OrigAuthorName', 'AffiliationId', 'AuthorSequence'])
            for intcol in pubintcol+['AuthorSequence']:
                paa_df[intcol] = paa_df[intcol].astype(int)

            pub2field_df = pd.DataFrame(pub2field_df, columns = ['PublicationId', 'FieldId'])
            for intcol in pubintcol:
                pub2field_df[intcol] = pub2field_df[intcol].astype(int)

            field_df = pd.DataFrame([[fieldid, fieldname] for fieldid, fieldname in field_dict.items()], columns = ['FieldId', 'FullName'])

            if preprocess:
                pub_df.to_hdf(os.path.join(self.path2database, 'publication', 'publication0.hdf'), mode='w', key='publication')

                if pubid2int:
                    with gzip.open(os.path.join(self.path2database, 'pub2int.json.gz'), 'w') as outfile:
                        outfile.write(json.dumps(pub2int).encode('utf8'))

                if preprocess_dicts:
                    with gzip.open(os.path.join(self.path2database, 'pub2year.json.gz'), 'w') as outfile:
                        outfile.write(json.dumps(pub2year).encode('utf8'))

                    with gzip.open(os.path.join(self.path2database, 'pub2doctype.json.gz'), 'w') as outfile:
                        outfile.write(json.dumps(pub2doctype).encode('utf8'))


                journal_df.to_hdf(os.path.join(self.path2database, 'journal', 'journal0.hdf'), mode='w', key='journal')

                affiliation_df.to_hdf(os.path.join(self.path2database, 'affiliation', 'affiliation0.hdf'), mode='w', key='affiliation')

                paa_df.to_hdf(os.path.join(self.path2database, 'publicationauthoraffiliation', 'publicationauthoraffiliation0.hdf'), mode='w', key='publicationauthoraffiliation')

                pub2field_df.to_hdf( os.path.join(self.path2database, 'pub2field', 'pub2field0.hdf'), mode='w', key='pub2field')

                field_df.to_hdf( os.path.join(self.path2database, 'fieldinfo', 'fieldinfo0.hdf'), mode='w', key='pub2field')

        else:
            raise FileNotFoundError('The archive {0} does not contain a metadata directory: {1}.'.format(archive_name, 'aps-dataset-metadata'))

    def parse_references(self, preprocess=False, pubid2int=False, archive_name='aps-dataset-citations-2019.zip', show_progress=False):

        if preprocess and not os.path.exists(os.path.join(self.path2database, 'pub2ref')):
            os.mkdir(os.path.join(self.path2database, 'pub2ref'))

        if pubid2int:
            with gzip.open(os.path.join(self.path2database, 'pub2int.json.gz'), 'r') as infile:
                pub2int = json.loads(infile.read().decode('utf8'))

            def pub2int_map(doi):
                if pub2int.get(doi, None) is None:
                    pub2int[doi] = len(pub2int) + 1

                return pub2int[doi]


        rename_dict = {'citing_doi':'CitingPublicationId', 'cited_doi':'CitedPublicationId'}

        archive = zipfile.ZipFile(os.path.join(self.path2database, archive_name), 'r')

        citation_file = [fname for fname in archive.namelist() if 'aps-dataset-citations' in fname]
        if len(citation_file) > 0:
            citation_file = citation_file[0]
            csvlines = archive.read(citation_file).decode('utf-8').split('\n')

            pub2ref = [line.split(',') for line in tqdm(csvlines, desc='aps-citations', leave=True, disable=not show_progress)]

            pub2ref = pd.DataFrame(pub2ref[1:], columns = pub2ref[0]).rename(columns=rename_dict)
            if pubid2int:
                pub2ref['CitingPublicationId'] = [pub2int_map(pid) for pid in pub2ref['CitingPublicationId'].values]
                pub2ref['CitedPublicationId'] = [pub2int_map(pid) for pid in pub2ref['CitedPublicationId'].values]

                with gzip.open(os.path.join(self.path2database, 'pub2int.json.gz'), 'w') as outfile:
                        outfile.write(json.dumps(pub2int).encode('utf8'))

            if preprocess:
                pub2ref.to_hdf(os.path.join(self.path2database, 'pub2ref', 'pub2ref0.hdf'), mode='w', key = 'pub2ref')

            return pub2ref

        else:
            raise FileNotFoundError('The archive {0} does not contain a citation file: {1}.'.format(archive_name, 'aps-dataset-citations'))

    def parse_publicationauthoraffiliation(self, preprocess = False, num_file_lines=10**7, show_progress=False):
        raise NotImplementedError("APS is stored as a json archive.  Run preprocess to parse the archive.")

    def parse_fields(self, preprocess = False, num_file_lines=10**7, show_progress=False):
        raise NotImplementedError("APS is stored as a json archive.  Run preprocess to parse the archive.")
<|MERGE_RESOLUTION|>--- conflicted
+++ resolved
@@ -33,11 +33,7 @@
 
         self.path2database = path2database
         self.keep_in_memory = keep_in_memory
-<<<<<<< HEAD
-        self.show_progress = True
-=======
         self.show_progress = show_progress
->>>>>>> 6d1c212f
 
         self._affiliation_df = None
         self._pub_df = None
